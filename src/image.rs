//! Image API: creating, manipulating and pushing docker images
use arrayvec::ArrayVec;
use base64;
use chrono::serde::ts_seconds;
use chrono::{DateTime, Utc};
use futures_core::Stream;
use futures_util::{stream, stream::StreamExt};
use http::header::CONTENT_TYPE;
use http::request::Builder;
use hyper::{body::Bytes, Body, Method};
use serde::Serialize;
use serde_json;

use super::Docker;
use crate::auth::DockerCredentials;
use crate::container::{Config, GraphDriver};
use crate::docker::{FALSE_STR, TRUE_STR};
use crate::errors::Error;
use crate::errors::ErrorKind::JsonSerializeError;

use std::cmp::Eq;
use std::collections::HashMap;
use std::hash::Hash;

/// Image type returned by the [Inspect Image API](../struct.Docker.html#method.inspect_image)
#[derive(Debug, Clone, Serialize, Deserialize)]
#[serde(rename_all = "PascalCase")]
#[allow(missing_docs)]
pub struct Image {
    #[serde(rename = "Id")]
    pub id: String,
    pub container: String,
    pub comment: String,
    pub os: String,
    pub os_version: Option<String>,
    pub architecture: String,
    pub config: Config<String>,
    pub container_config: Config<String>,
    pub parent: String,
    pub created: DateTime<Utc>,
    pub repo_digests: Vec<String>,
    pub repo_tags: Vec<String>,
    #[serde(rename = "RootFS")]
    pub root_fs: RootFS,
    pub size: u64,
    pub docker_version: String,
    pub virtual_size: u64,
    pub author: String,
    pub graph_driver: GraphDriver,
    pub metadata: Metadata,
}

/// Metadata returned by the [Inspect Image API](../struct.Docker.html#method.inspect_image)
#[derive(Debug, Copy, Clone, Serialize, Deserialize)]
#[serde(rename_all = "PascalCase")]
#[allow(missing_docs)]
pub struct Metadata {
    pub last_tag_time: DateTime<Utc>,
}

/// Root FS returned by the [Inspect Image API](../struct.Docker.html#method.inspect_image)
#[derive(Debug, Clone, Serialize, Deserialize)]
#[serde(rename_all = "PascalCase")]
#[allow(missing_docs)]
pub struct RootFS {
    #[serde(rename = "Type")]
    pub type_: String,
    pub layers: Vec<String>,
}

/// APIImages type returned by the [List Images API](../struct.Docker.html#method.list_images)
#[derive(Debug, Clone, Serialize, Deserialize)]
#[serde(rename_all = "PascalCase")]
#[allow(missing_docs)]
pub struct APIImages {
    pub id: String,
    pub repo_tags: Option<Vec<String>>,
    #[serde(with = "ts_seconds")]
    pub created: DateTime<Utc>,
    pub size: u64,
    pub virtual_size: u64,
    pub parent_id: String,
    pub repo_digests: Option<Vec<String>>,
    pub labels: Option<HashMap<String, String>>,
    pub containers: isize,
    pub shared_size: i64,
}

/// Parameters available for pulling an image, used in the [Create Image
/// API](../struct.Docker.html#method.create_image)
///
/// ## Examples
///
/// ```rust
/// use bollard::image::CreateImageOptions;
///
/// use std::default::Default;
///
/// CreateImageOptions{
///   from_image: "hello-world",
///   ..Default::default()
/// };
/// ```
///
/// ```rust
/// # use bollard::image::CreateImageOptions;
/// # use std::default::Default;
/// CreateImageOptions::<String>{
///   ..Default::default()
/// };
/// ```
#[derive(Debug, Clone, Default)]
pub struct CreateImageOptions<T>
where
    T: AsRef<str>,
{
    /// Name of the image to pull. The name may include a tag or digest. This parameter may only be
    /// used when pulling an image. The pull is cancelled if the HTTP connection is closed.
    pub from_image: T,
    /// Source to import. The value may be a URL from which the image can be retrieved or `-` to
    /// read the image from the request body. This parameter may only be used when importing an
    /// image.
    pub from_src: T,
    /// Repository name given to an image when it is imported. The repo may include a tag. This
    /// parameter may only be used when importing an image.
    pub repo: T,
    /// Tag or digest. If empty when pulling an image, this causes all tags for the given image to
    /// be pulled.
    pub tag: T,
    /// Platform in the format `os[/arch[/variant]]`
    pub platform: T,
}

/// Trait providing implementations for [Create Image Options](struct.CreateImageOptions.html)
#[allow(missing_docs)]
pub trait CreateImageQueryParams<K, V>
where
    K: AsRef<str>,
    V: AsRef<str>,
{
    fn into_array(self) -> Result<ArrayVec<[(K, V); 5]>, Error>;
}

impl<'a> CreateImageQueryParams<&'a str, &'a str> for CreateImageOptions<&'a str> {
    fn into_array(self) -> Result<ArrayVec<[(&'a str, &'a str); 5]>, Error> {
        Ok(ArrayVec::from([
            ("fromImage", self.from_image),
            ("fromSrc", self.from_src),
            ("repo", self.repo),
            ("tag", self.tag),
            ("platform", self.platform),
        ]))
    }
}

impl<'a> CreateImageQueryParams<&'a str, String> for CreateImageOptions<String> {
    fn into_array(self) -> Result<ArrayVec<[(&'a str, String); 5]>, Error> {
        Ok(ArrayVec::from([
            ("fromImage", self.from_image),
            ("fromSrc", self.from_src),
            ("repo", self.repo),
            ("tag", self.tag),
            ("platform", self.platform),
        ]))
    }
}

/// Subtype for the [Create Image Results](struct.CreateImagesResults.html) type.
#[derive(Debug, Copy, Clone, Serialize, Deserialize)]
#[allow(missing_docs)]
pub struct CreateImageProgressDetail {
    pub current: Option<u64>,
    pub total: Option<u64>,
}

/// Subtype for the [Create Image Results](struct.CreateImagesResults.html) type.
#[derive(Debug, Clone, Serialize, Deserialize)]
pub struct CreateImageErrorDetail {
    message: String,
}

/// Result type for the [Create Image API](../struct.Docker.html#method.create_image)
#[derive(Debug, Clone, Serialize, Deserialize)]
#[serde(untagged)]
#[allow(missing_docs)]
pub enum CreateImageResults {
    #[serde(rename_all = "camelCase")]
    CreateImageProgressResponse {
        status: String,
        progress_detail: Option<CreateImageProgressDetail>,
        id: Option<String>,
        progress: Option<String>,
    },
    #[serde(rename_all = "camelCase")]
    CreateImageError {
        error_detail: CreateImageErrorDetail,
        error: String,
    },
}

/// Parameters to the [List Images
/// API](../struct.Docker.html#method.list_images)
///
/// ## Examples
///
/// ```rust
/// use bollard::image::ListImagesOptions;
///
/// use std::collections::HashMap;
/// use std::default::Default;
///
/// let mut filters = HashMap::new();
/// filters.insert("dangling", vec!["true"]);
///
/// ListImagesOptions{
///   all: true,
///   filters: filters,
///   ..Default::default()
/// };
/// ```
///
/// ```rust
/// # use bollard::image::ListImagesOptions;
/// # use std::default::Default;
/// ListImagesOptions::<String>{
///   ..Default::default()
/// };
/// ```
///
#[derive(Debug, Clone, Default)]
pub struct ListImagesOptions<T>
where
    T: AsRef<str> + Eq + Hash,
{
    /// Show all images. Only images from a final layer (no children) are shown by default.
    pub all: bool,
    /// A JSON encoded value of the filters to process on the images list. Available filters:
    ///  - `before`=(`<image-name>[:<tag>]`, `<image id>` or `<image@digest>`)
    ///  - `dangling`=`true`
    ///  - `label`=`key` or `label`=`"key=value"` of an image label
    ///  - `reference`=(`<image-name>[:<tag>]`)
    ///  - `since`=(`<image-name>[:<tag>]`, `<image id>` or `<image@digest>`)
    pub filters: HashMap<T, Vec<T>>,
    /// Show digest information as a RepoDigests field on each image.
    pub digests: bool,
}

/// Trait providing implementations for [List Images Options](struct.ListImagesOptions.html).
#[allow(missing_docs)]
pub trait ListImagesQueryParams<K>
where
    K: AsRef<str>,
{
    fn into_array(self) -> Result<ArrayVec<[(K, String); 3]>, Error>;
}

impl<'a, T: AsRef<str> + Eq + Hash + Serialize> ListImagesQueryParams<&'a str>
    for ListImagesOptions<T>
{
    fn into_array(self) -> Result<ArrayVec<[(&'a str, String); 3]>, Error> {
        Ok(ArrayVec::from([
            ("all", self.all.to_string()),
            (
                "filters",
                serde_json::to_string(&self.filters)
                    .map_err::<Error, _>(|e| JsonSerializeError { err: e }.into())?,
            ),
            ("digests", self.digests.to_string()),
        ]))
    }
}

/// Parameters to the [Prune Images API](../struct.Docker.html#method.prune_images)
///
/// ## Examples
///
/// ```rust
/// use bollard::image::PruneImagesOptions;
///
/// use std::collections::HashMap;
///
/// let mut filters = HashMap::new();
/// filters.insert("until", vec!["10m"]);
///
/// PruneImagesOptions{
///   filters: filters,
/// };
/// ```
///
/// ```rust
/// # use bollard::image::PruneImagesOptions;
/// # use std::default::Default;
/// PruneImagesOptions::<String>{
///   ..Default::default()
/// };
/// ```
///
#[derive(Debug, Clone, Default)]
pub struct PruneImagesOptions<T>
where
    T: AsRef<str> + Eq + Hash,
{
    /// Filters to process on the prune list, encoded as JSON. Available filters:
    ///  - `dangling=<boolean>` When set to `true` (or `1`), prune only unused *and* untagged
    ///  images. When set to `false` (or `0`), all unused images are pruned.
    ///  - `until=<string>` Prune images created before this timestamp. The `<timestamp>` can be
    ///  Unix timestamps, date formatted timestamps, or Go duration strings (e.g. `10m`, `1h30m`)
    ///  computed relative to the daemon machine’s time.
    ///  - `label` (`label=<key>`, `label=<key>=<value>`, `label!=<key>`, or
    ///  `label!=<key>=<value>`) Prune images with (or without, in case `label!=...` is used) the
    ///  specified labels.
    pub filters: HashMap<T, Vec<T>>,
}

/// Trait providing implementations for [Prune Images Options](struct.PruneImagesOptions.html).
#[allow(missing_docs)]
pub trait PruneImagesQueryParams<K>
where
    K: AsRef<str>,
{
    fn into_array(self) -> Result<ArrayVec<[(K, String); 1]>, Error>;
}

impl<'a, T: AsRef<str> + Eq + Hash + Serialize> PruneImagesQueryParams<&'a str>
    for PruneImagesOptions<T>
{
    fn into_array(self) -> Result<ArrayVec<[(&'a str, String); 1]>, Error> {
        Ok(ArrayVec::from([(
            "filters",
            serde_json::to_string(&self.filters)
                .map_err::<Error, _>(|e| JsonSerializeError { err: e }.into())?,
        )]))
    }
}

/// Subtype for the [Prune Image Results](struct.PruneImagesResults.html) type.
#[derive(Debug, Clone, Serialize, Deserialize)]
#[serde(rename_all = "PascalCase")]
#[allow(missing_docs)]
pub struct PruneImagesImagesDeleted {
    pub untagged: Option<String>,
    pub deleted: Option<String>,
}

/// Result type for the [Prune Images API](../struct.Docker.html#method.prune_images)
#[derive(Debug, Clone, Serialize, Deserialize)]
#[serde(rename_all = "PascalCase")]
#[allow(missing_docs)]
pub struct PruneImagesResults {
    pub images_deleted: Option<Vec<PruneImagesImagesDeleted>>,
    pub space_reclaimed: u64,
}

/// Result type for the [Image History API](../struct.Docker.html#method.image_history)
#[derive(Debug, Clone, Serialize, Deserialize)]
#[serde(rename_all = "PascalCase")]
#[allow(missing_docs)]
pub struct ImageHistory {
    pub id: String,
    #[serde(with = "ts_seconds")]
    pub created: DateTime<Utc>,
    pub created_by: String,
    pub tags: Option<Vec<String>>,
    pub size: u64,
    pub comment: String,
}

/// Parameters to the [Search Images API](../struct.Docker.html#method.search_images)
///
/// ## Example
///
/// ```rust
/// use bollard::image::SearchImagesOptions;
/// use std::default::Default;
/// use std::collections::HashMap;
///
/// let mut filters = HashMap::new();
/// filters.insert("until", "10m");
///
/// SearchImagesOptions {
///     term: "hello-world",
///     filters: filters,
///     ..Default::default()
/// };
/// ```
///
/// ```rust
/// # use bollard::image::SearchImagesOptions;
/// # use std::default::Default;
/// SearchImagesOptions::<String> {
///     ..Default::default()
/// };
/// ```
#[derive(Debug, Clone, Default)]
pub struct SearchImagesOptions<T>
where
    T: AsRef<str> + Eq + Hash,
{
    /// Term to search (required)
    pub term: T,
    /// Maximum number of results to return
    pub limit: Option<u64>,
    /// A JSON encoded value of the filters to process on the images list. Available filters:
    ///  - `is-automated=(true|false)`
    ///  - `is-official=(true|false)`
    ///  - `stars=<number>` Matches images that has at least 'number' stars.
    pub filters: HashMap<T, T>,
}

/// Trait providing implementations for [Search Images Options](struct.SearchImagesOptions.html)
/// struct.
#[allow(missing_docs)]
pub trait SearchImagesQueryParams<K>
where
    K: AsRef<str>,
{
    fn into_array(self) -> Result<ArrayVec<[(K, String); 3]>, Error>;
}

impl<'a> SearchImagesQueryParams<&'a str> for SearchImagesOptions<&'a str> {
    fn into_array(self) -> Result<ArrayVec<[(&'a str, String); 3]>, Error> {
        Ok(ArrayVec::from([
            ("term", self.term.to_string()),
            (
                "limit",
                self.limit
                    .map(|limit| limit.to_string())
                    .unwrap_or_else(String::new),
            ),
            (
                "filters",
                serde_json::to_string(&self.filters)
                    .map_err::<Error, _>(|e| JsonSerializeError { err: e }.into())?,
            ),
        ]))
    }
}
impl<'a> SearchImagesQueryParams<&'a str> for SearchImagesOptions<String> {
    fn into_array(self) -> Result<ArrayVec<[(&'a str, String); 3]>, Error> {
        Ok(ArrayVec::from([
            ("term", self.term),
            (
                "limit",
                self.limit
                    .map(|limit| limit.to_string())
                    .unwrap_or_else(String::new),
            ),
            (
                "filters",
                serde_json::to_string(&self.filters)
                    .map_err::<Error, _>(|e| JsonSerializeError { err: e }.into())?,
            ),
        ]))
    }
}

/// Result type for the [Image Search API](../struct.Docker.html#method.image_search)
#[derive(Debug, Clone, Serialize, Deserialize)]
#[allow(missing_docs)]
pub struct APIImageSearch {
    pub description: String,
    pub is_official: bool,
    pub is_automated: bool,
    pub name: String,
    pub star_count: u64,
}

/// Parameters to the [Remove Image API](../struct.Docker.html#method.remove_image)
///
/// ## Examples
///
/// ```rust
/// use bollard::image::RemoveImageOptions;
/// use std::default::Default;
///
/// RemoveImageOptions {
///     force: true,
///     ..Default::default()
/// };
/// ```
#[derive(Debug, Copy, Clone, Default)]
pub struct RemoveImageOptions {
    /// Remove the image even if it is being used by stopped containers or has other tags.
    pub force: bool,
    /// Do not delete untagged parent images.
    pub noprune: bool,
}

/// Trait providing implementations for [Remove Image Options](struct.RemoveImageOptions.html)
/// struct.
#[allow(missing_docs)]
pub trait RemoveImageQueryParams<K, V>
where
    K: AsRef<str>,
    V: AsRef<str>,
{
    fn into_array(self) -> Result<ArrayVec<[(K, V); 2]>, Error>;
}

impl<'a> RemoveImageQueryParams<&'a str, &'a str> for RemoveImageOptions {
    fn into_array(self) -> Result<ArrayVec<[(&'a str, &'a str); 2]>, Error> {
        Ok(ArrayVec::from([
            ("force", if self.force { TRUE_STR } else { FALSE_STR }),
            ("noprune", if self.noprune { TRUE_STR } else { FALSE_STR }),
        ]))
    }
}

/// Result type for the [Remove Image API](../struct.Docker.html#method.remove_image)
#[derive(Debug, Clone, Serialize, Deserialize)]
#[serde(untagged)]
#[allow(missing_docs)]
pub enum RemoveImageResults {
    #[serde(rename_all = "PascalCase")]
    RemoveImageUntagged { untagged: String },
    #[serde(rename_all = "PascalCase")]
    RemoveImageDeleted { deleted: String },
}

/// Parameters to the [Tag Image API](../struct.Docker.html#method.tag_image)
///
/// ## Examples
///
/// ```rust
/// use bollard::image::TagImageOptions;
/// use std::default::Default;
///
/// let tag_options = TagImageOptions {
///     tag: "v1.0.1",
///     ..Default::default()
/// };
/// ```
///
/// ```rust
/// # use bollard::image::TagImageOptions;
/// # use std::default::Default;
/// let tag_options = TagImageOptions::<String> {
///     ..Default::default()
/// };
/// ```
#[derive(Debug, Clone, Default)]
pub struct TagImageOptions<T> {
    /// The repository to tag in. For example, `someuser/someimage`.
    pub repo: T,
    /// The name of the new tag.
    pub tag: T,
}

/// Trait providing implementations for [Tag Image Options](struct.TagImageOptions.html)
/// struct.
#[allow(missing_docs)]
pub trait TagImageQueryParams<K, V>
where
    K: AsRef<str>,
    V: AsRef<str>,
{
    fn into_array(self) -> Result<ArrayVec<[(K, V); 2]>, Error>;
}

impl<'a, T: AsRef<str>> TagImageQueryParams<&'a str, T> for TagImageOptions<T> {
    fn into_array(self) -> Result<ArrayVec<[(&'a str, T); 2]>, Error> {
        Ok(ArrayVec::from([("repo", self.repo), ("tag", self.tag)]))
    }
}

/// Parameters to the [Push Image API](../struct.Docker.html#method.push_image)
///
/// ## Examples
///
/// ```rust
/// use bollard::image::PushImageOptions;
///
/// PushImageOptions {
///     tag: "v1.0.1",
/// };
/// ```
///
/// ```
/// # use bollard::image::PushImageOptions;
/// # use std::default::Default;
/// PushImageOptions::<String> {
///     ..Default::default()
/// };
/// ```
#[derive(Debug, Clone, Default)]
pub struct PushImageOptions<T> {
    /// The tag to associate with the image on the registry.
    pub tag: T,
}

/// Trait providing implementations for [Push Image Options](struct.PushImageOptions.html)
/// struct.
#[allow(missing_docs)]
pub trait PushImageQueryParams<K, V>
where
    K: AsRef<str>,
    V: AsRef<str>,
{
    fn into_array(self) -> Result<ArrayVec<[(K, V); 1]>, Error>;
}

impl<'a, T: AsRef<str>> PushImageQueryParams<&'a str, T> for PushImageOptions<T> {
    fn into_array(self) -> Result<ArrayVec<[(&'a str, T); 1]>, Error> {
        Ok(ArrayVec::from([("tag", self.tag)]))
    }
}

/// Parameters to the [Commit Container API](../struct.Docker.html#method.commit_container)
///
/// ## Examples
///
/// ```rust
/// use bollard::image::CommitContainerOptions;
///
/// CommitContainerOptions {
///     container: "my-running-container",
///     pause: true,
///     ..Default::default()
/// };
/// ```
///
/// ```
/// # use bollard::image::CommitContainerOptions;
/// # use std::default::Default;
/// CommitContainerOptions::<String> {
///     ..Default::default()
/// };
/// ```
#[derive(Debug, Clone, Default)]
pub struct CommitContainerOptions<T> {
    /// The ID or name of the container to commit.
    pub container: T,
    /// Repository name for the created image.
    pub repo: T,
    /// Tag name for the create image.
    pub tag: T,
    /// Commit message.
    pub comment: T,
    /// Author of the image.
    pub author: T,
    /// Whether to pause the container before committing.
    pub pause: bool,
    /// `Dockerfile` instructions to apply while committing
    pub changes: Option<T>,
}

/// Trait providing implementations for [Commit Container Options](struct.CommitContainerOptions.html)
/// struct.
#[allow(missing_docs)]
pub trait CommitContainerQueryParams<K, V>
where
    K: AsRef<str>,
    V: AsRef<str>,
{
    fn into_array(self) -> Result<Vec<(K, V)>, Error>;
}

impl<'a> CommitContainerQueryParams<&'a str, &'a str> for CommitContainerOptions<&'a str> {
    fn into_array(self) -> Result<Vec<(&'a str, &'a str)>, Error> {
        let mut res = vec![
            ("container", self.container),
            ("repo", self.repo),
            ("tag", self.tag),
            ("comment", self.comment),
            ("author", self.author),
            ("pause", if self.pause { TRUE_STR } else { FALSE_STR }),
        ];
        if let Some(c) = self.changes {
            res.push(("changes", c));
        }
        Ok(res)
    }
}

impl<'a> CommitContainerQueryParams<&'a str, String> for CommitContainerOptions<String> {
    fn into_array(self) -> Result<Vec<(&'a str, String)>, Error> {
        let mut res = vec![
            ("container", self.container),
            ("repo", self.repo),
            ("tag", self.tag),
            ("comment", self.comment),
            ("author", self.author),
            ("pause", self.pause.to_string()),
        ];
        if let Some(c) = self.changes {
            res.push(("changes", c));
        }
        Ok(res)
    }
}

/// Result type for the [Commit Container API](../struct.Docker.html#method.commit_container)
#[derive(Debug, Clone, Serialize, Deserialize)]
#[serde(rename_all = "PascalCase")]
#[allow(missing_docs)]
pub struct CommitContainerResults {
    pub id: String,
}

/// Parameters to the [Build Image API](../struct.Docker.html#method.build_image)
///
/// ## Examples
///
/// ```rust
/// use bollard::image::BuildImageOptions;
///
/// BuildImageOptions {
///     dockerfile: "Dockerfile",
///     t: "my-image",
///     ..Default::default()
/// };
/// ```
///
/// ```
/// # use bollard::image::BuildImageOptions;
/// # use std::default::Default;
/// BuildImageOptions::<String> {
///     ..Default::default()
/// };
/// ```
#[derive(Debug, Clone, Default)]
pub struct BuildImageOptions<T>
where
    T: AsRef<str> + Eq + Hash,
{
    /// Path within the build context to the `Dockerfile`. This is ignored if `remote` is specified and
    /// points to an external `Dockerfile`.
    pub dockerfile: T,
    /// A name and optional tag to apply to the image in the `name:tag` format. If you omit the tag
    /// the default `latest` value is assumed. You can provide several `t` parameters.
    pub t: T,
    /// Extra hosts to add to `/etc/hosts`.
    pub extrahosts: Option<T>,
    /// A Git repository URI or HTTP/HTTPS context URI. If the URI points to a single text file,
    /// the file’s contents are placed into a file called `Dockerfile` and the image is built from
    /// that file. If the URI points to a tarball, the file is downloaded by the daemon and the
    /// contents therein used as the context for the build. If the URI points to a tarball and the
    /// `dockerfile` parameter is also specified, there must be a file with the corresponding path
    /// inside the tarball.
    pub remote: T,
    /// Suppress verbose build output.
    pub q: bool,
    /// Do not use the cache when building the image.
    pub nocache: bool,
    /// JSON array of images used for build cache resolution.
    pub cachefrom: Vec<T>,
    /// Attempt to pull the image even if an older image exists locally.
    pub pull: bool,
    /// Remove intermediate containers after a successful build.
    pub rm: bool,
    /// Always remove intermediate containers, even upon failure.
    pub forcerm: bool,
    /// Set memory limit for build.
    pub memory: Option<u64>,
    /// Total memory (memory + swap). Set as `-1` to disable swap.
    pub memswap: Option<i64>,
    /// CPU shares (relative weight).
    pub cpushares: Option<u64>,
    /// CPUs in which to allow execution (e.g., `0-3`, `0,1`).
    pub cpusetcpus: T,
    /// The length of a CPU period in microseconds.
    pub cpuperiod: Option<u64>,
    /// Microseconds of CPU time that the container can get in a CPU period.
    pub cpuquota: Option<u64>,
    /// JSON map of string pairs for build-time variables. Users pass these values at build-time.
    /// Docker uses the buildargs as the environment context for commands run via the `Dockerfile`
    /// RUN instruction, or for variable expansion in other `Dockerfile` instructions.
    pub buildargs: HashMap<T, T>,
    /// Size of `/dev/shm` in bytes. The size must be greater than 0. If omitted the system uses 64MB.
    pub shmsize: Option<u64>,
    /// Squash the resulting images layers into a single layer.
    pub squash: bool,
    /// Arbitrary key/value labels to set on the image, as a JSON map of string pairs.
    pub labels: HashMap<T, T>,
    /// Sets the networking mode for the run commands during build. Supported standard values are:
    /// `bridge`, `host`, `none`, and `container:<name|id>`. Any other value is taken as a custom network's
    /// name to which this container should connect to.
    pub networkmode: T,
    /// Platform in the format `os[/arch[/variant]]`
    pub platform: T,
}

/// Trait providing implementations for [Build Image Options](struct.BuildImageOptions.html)
/// struct.
#[allow(missing_docs)]
pub trait BuildImageQueryParams<K>
where
    K: AsRef<str>,
{
    fn into_array(self) -> Result<Vec<(K, String)>, Error>;
}

impl<'a> BuildImageQueryParams<&'a str> for BuildImageOptions<&'a str> {
    fn into_array(self) -> Result<Vec<(&'a str, String)>, Error> {
        let mut output = vec![
            ("dockerfile", self.dockerfile.to_string()),
            ("t", self.t.to_string()),
            ("remote", self.remote.to_string()),
            ("q", self.q.to_string()),
            ("nocache", self.nocache.to_string()),
            (
                "cachefrom",
                serde_json::to_string(&self.cachefrom)
                    .map_err::<Error, _>(|e| JsonSerializeError { err: e }.into())?,
            ),
            ("pull", self.pull.to_string()),
            ("rm", self.rm.to_string()),
            ("forcerm", self.forcerm.to_string()),
            ("cpusetcpus", self.cpusetcpus.to_string()),
            (
                "buildargs",
                serde_json::to_string(&self.buildargs)
                    .map_err::<Error, _>(|e| JsonSerializeError { err: e }.into())?,
            ),
            ("squash", self.squash.to_string()),
            (
                "labels",
                serde_json::to_string(&self.labels)
                    .map_err::<Error, _>(|e| JsonSerializeError { err: e }.into())?,
            ),
            ("networkmode", self.networkmode.to_string()),
            ("platform", self.platform.to_string()),
        ];

        output.extend(
            vec![
                self.extrahosts.map(|v| ("extrahosts", v.to_string())),
                self.memory.map(|v| ("memory", v.to_string())),
                self.cpushares.map(|v| ("cpushares", v.to_string())),
                self.cpuperiod.map(|v| ("cpuperiod", v.to_string())),
                self.cpuquota.map(|v| ("cpuperiod", v.to_string())),
                self.shmsize.map(|v| ("shmsize", v.to_string())),
            ]
            .into_iter()
            .flatten(),
        );

        Ok(output)
    }
}

impl<'a> BuildImageQueryParams<&'a str> for BuildImageOptions<String> {
    fn into_array(self) -> Result<Vec<(&'a str, String)>, Error> {
        let mut output = vec![
            ("dockerfile", self.dockerfile),
            ("t", self.t),
            ("remote", self.remote),
            ("q", self.q.to_string()),
            ("nocache", self.nocache.to_string()),
            (
                "cachefrom",
                serde_json::to_string(&self.cachefrom)
                    .map_err::<Error, _>(|e| JsonSerializeError { err: e }.into())?,
            ),
            ("pull", self.pull.to_string()),
            ("rm", self.rm.to_string()),
            ("forcerm", self.forcerm.to_string()),
            ("cpusetcpus", self.cpusetcpus.to_string()),
            (
                "buildargs",
                serde_json::to_string(&self.buildargs)
                    .map_err::<Error, _>(|e| JsonSerializeError { err: e }.into())?,
            ),
            ("squash", self.squash.to_string()),
            (
                "labels",
                serde_json::to_string(&self.labels)
                    .map_err::<Error, _>(|e| JsonSerializeError { err: e }.into())?,
            ),
            ("networkmode", self.networkmode),
            ("platform", self.platform),
        ];

        output.extend(
            vec![
                self.extrahosts.map(|v| ("extrahosts", v)),
                self.memory.map(|v| ("memory", v.to_string())),
                self.cpushares.map(|v| ("cpushares", v.to_string())),
                self.cpuperiod.map(|v| ("cpuperiod", v.to_string())),
                self.cpuquota.map(|v| ("cpuperiod", v.to_string())),
                self.shmsize.map(|v| ("shmsize", v.to_string())),
            ]
            .into_iter()
            .flatten(),
        );

        Ok(output)
    }
}

/// Subtype for the [Build Image Results](struct.BuildImageResults.html) type.
#[derive(Debug, Clone, Serialize, Deserialize)]
#[allow(missing_docs)]
pub struct BuildImageAuxDetail {
    #[serde(rename = "ID")]
    pub id: String,
}

/// Subtype for the [Build Image Results](struct.BuildImageResults.html) type.
#[derive(Debug, Clone, Serialize, Deserialize)]
#[allow(missing_docs)]
pub struct BuildImageErrorDetail {
    pub code: Option<u64>,
    pub message: String,
}

/// Subtype for the [Build Image Results](struct.BuildImageResults.html) type.
#[derive(Debug, Clone, Copy, Serialize, Deserialize)]
#[allow(missing_docs)]
pub struct BuildImageProgressDetail {
    pub current: Option<u64>,
    pub total: Option<u64>,
}

/// Result type for the [Build Image API](../struct.Docker.html#method.build_image)
#[derive(Debug, Clone, Serialize, Deserialize)]
#[serde(untagged)]
#[allow(missing_docs)]
pub enum BuildImageResults {
    BuildImageStream {
        stream: String,
    },
    BuildImageAux {
        aux: BuildImageAuxDetail,
    },
    #[serde(rename_all = "camelCase")]
    BuildImageError {
        error_detail: BuildImageErrorDetail,
        error: String,
    },
    #[serde(rename_all = "camelCase")]
    BuildImageStatus {
        status: String,
        progress_detail: Option<BuildImageProgressDetail>,
        progress: Option<String>,
        id: Option<String>,
    },
    BuildImageNone {},
}

/// Parameters to the [Import Image API](../struct.Docker.html#method.import_image)
///
/// ## Examples
///
/// ```rust
/// use bollard::image::ImportImageOptions;
/// use std::default::Default;
///
/// ImportImageOptions {
///     quiet: true,
///     ..Default::default()
/// };
/// ```
#[derive(Debug, Copy, Clone, Default)]
pub struct ImportImageOptions {
    /// Suppress progress details during load.
    pub quiet: bool,
}

/// Trait providing implementations for [Import Image Options](struct.ImportImageOptions.html)
/// struct.
#[allow(missing_docs)]
pub trait ImportImageQueryParams<K, V>
where
    K: AsRef<str>,
    V: AsRef<str>,
{
    fn into_array(self) -> Result<ArrayVec<[(K, V); 1]>, Error>;
}

impl<'a> ImportImageQueryParams<&'a str, &'a str> for ImportImageOptions {
    fn into_array(self) -> Result<ArrayVec<[(&'a str, &'a str); 1]>, Error> {
        Ok(ArrayVec::from([(
            "quiet",
            if self.quiet { TRUE_STR } else { FALSE_STR },
        )]))
    }
}

/// Result type for the [Import Image API](../struct.Docker.html#method.import_image)
#[derive(Debug, Clone, Deserialize)]
#[serde(untagged)]
#[allow(missing_docs)]
pub enum ImportImageResults {
    #[serde(rename_all = "camelCase")]
    ImportImageStream { stream: String },
}

impl Docker {
    /// ---
    ///
    /// # List Images
    ///
    /// Returns a list of images on the server. Note that it uses a different, smaller
    /// representation of an image than inspecting a single image
    ///
    /// # Arguments
    ///
    ///  - An optional [List Images Options](image/struct.ListImagesOptions.html) struct.
    ///
    /// # Returns
    ///
    ///  - Vector of [API Images](image/struct.APIImages.html), wrapped in a Future.
    ///
    /// # Examples
    ///
    /// ```rust,no_run
    /// # use bollard::Docker;
    /// # let docker = Docker::connect_with_http_defaults().unwrap();
    /// use bollard::image::ListImagesOptions;
    ///
    /// use std::collections::HashMap;
    /// use std::default::Default;
    ///
    /// let mut filters = HashMap::new();
    /// filters.insert("dangling", vec!["true"]);
    ///
    /// let options = Some(ListImagesOptions{
    ///   all: true,
    ///   filters: filters,
    ///   ..Default::default()
    /// });
    ///
    /// docker.list_images(options);
    /// ```
    pub async fn list_images<T, K>(&self, options: Option<T>) -> Result<Vec<APIImages>, Error>
    where
        T: ListImagesQueryParams<K>,
        K: AsRef<str>,
    {
        let url = "/images/json";

        let req = self.build_request(
            url,
            Builder::new().method(Method::GET),
            Docker::transpose_option(options.map(|o| o.into_array())),
            Ok(Body::empty()),
        );

        self.process_into_value(req).await
    }

    /// ---
    ///
    /// # Create Image
    ///
    /// Create an image by either pulling it from a registry or importing it.
    ///
    /// # Arguments
    ///
    ///  - An optional [Create Image Options](image/struct.CreateImageOptions.html) struct.
    ///  - An optional request body consisting of a tar or tar.gz archive with the root file system
    ///    for the image. If this argument is used, the value of the `from_src` option must be "-".
    ///
    /// # Returns
    ///
    ///  - [Create Image Results](image/enum.CreateImageResults.html), wrapped in an asynchronous
    ///  Stream.
    ///
    /// # Examples
    ///
    /// ```rust
    /// # use bollard::Docker;
    /// # let docker = Docker::connect_with_http_defaults().unwrap();
    /// use bollard::image::CreateImageOptions;
    ///
    /// use std::default::Default;
    ///
    /// let options = Some(CreateImageOptions{
    ///   from_image: "hello-world",
    ///   ..Default::default()
    /// });
    ///
    /// docker.create_image(options, None, None);
    ///
    /// // do some other work while the image is pulled from the docker hub...
    /// ```
    ///
    /// # Unsupported
    ///
    ///  - Import from tarball
    ///
    pub fn create_image<T, K, V>(
        &self,
        options: Option<T>,
        root_fs: Option<Body>,
        credentials: Option<DockerCredentials>,
    ) -> impl Stream<Item = Result<CreateImageResults, Error>>
    where
        T: CreateImageQueryParams<K, V>,
        K: AsRef<str>,
        V: AsRef<str>,
    {
        let url = "/images/create";

        match serde_json::to_string(&credentials.unwrap_or_else(|| DockerCredentials {
            ..Default::default()
        })) {
            Ok(ser_cred) => {
                let req = self.build_request(
                    url,
                    Builder::new()
                        .method(Method::POST)
                        .header("X-Registry-Auth", base64::encode(&ser_cred)),
                    Docker::transpose_option(options.map(|o| o.into_array())),
                    match root_fs {
                        Some(body) => Ok(body),
                        None => Ok(Body::empty()),
                    },
                );
                self.process_into_stream(req).boxed()
            }
            Err(e) => {
                stream::once(async move { Err(JsonSerializeError { err: e }.into()) }).boxed()
            }
        }
    }

    /// ---
    ///
    /// # Inspect Image
    ///
    /// Return low-level information about an image.
    ///
    /// # Arguments
    ///
    /// - Image name as a string slice.
    ///
    /// # Returns
    ///
    ///  - [Image](image/struct.Image.html), wrapped in a Future.
    ///
    /// # Examples
    ///
    /// ```rust
    /// # use bollard::Docker;
    /// # let docker = Docker::connect_with_http_defaults().unwrap();
    ///
    /// use std::default::Default;
    ///
    /// docker.inspect_image("hello-world");
    /// ```
    pub async fn inspect_image(&self, image_name: &str) -> Result<Image, Error> {
        let url = format!("/images/{}/json", image_name);

        let req = self.build_request::<_, String, String>(
            &url,
            Builder::new().method(Method::GET),
            Ok(None::<ArrayVec<[(_, _); 0]>>),
            Ok(Body::empty()),
        );

        self.process_into_value(req).await
    }

    /// ---
    ///
    /// # Prune Images
    ///
    /// Delete unused images.
    ///
    /// # Arguments
    ///
    /// - An optional [Prune Images Options](image/struct.PruneImagesOptions.html) struct.
    ///
    /// # Returns
    ///
    ///  - a [Prune Images Results](image/struct.PruneImagesResults.html), wrapped in a Future.
    ///
    /// # Examples
    ///
    /// ```rust
    /// # use bollard::Docker;
    /// # let docker = Docker::connect_with_http_defaults().unwrap();
    /// use bollard::image::PruneImagesOptions;
    ///
    /// use std::collections::HashMap;
    ///
    /// let mut filters = HashMap::new();
    /// filters.insert("until", vec!["10m"]);
    ///
    /// let options = Some(PruneImagesOptions {
    ///   filters: filters
    /// });
    ///
    /// docker.prune_images(options);
    /// ```
    pub async fn prune_images<T, K>(&self, options: Option<T>) -> Result<PruneImagesResults, Error>
    where
        T: PruneImagesQueryParams<K>,
        K: AsRef<str>,
    {
        let url = "/images/prune";

        let req = self.build_request(
            url,
            Builder::new().method(Method::POST),
            Docker::transpose_option(options.map(|o| o.into_array())),
            Ok(Body::empty()),
        );

        self.process_into_value(req).await
    }

    /// ---
    ///
    /// # Image History
    ///
    /// Return parent layers of an image.
    ///
    /// # Arguments
    ///
    ///  - Image name as a string slice.
    ///
    /// # Returns
    ///
    ///  - Vector of [Image History Results](image/struct.ImageHistoryResults.html), wrapped in a
    ///  Future.
    ///
    /// # Examples
    ///
    /// ```rust
    /// # use bollard::Docker;
    /// # let docker = Docker::connect_with_http_defaults().unwrap();
    ///
    /// docker.image_history("hello-world");
    /// ```
    pub async fn image_history(&self, image_name: &str) -> Result<Vec<ImageHistory>, Error> {
        let url = format!("/images/{}/history", image_name);

        let req = self.build_request::<_, String, String>(
            &url,
            Builder::new().method(Method::GET),
            Ok(None::<ArrayVec<[(_, _); 0]>>),
            Ok(Body::empty()),
        );

        self.process_into_value(req).await
    }

    /// ---
    ///
    /// # Search Images
    ///
    /// Search for an image on Docker Hub.
    ///
    /// # Arguments
    ///
    ///  - [Search Image Options](struct.SearchImagesOptions.html) struct.
    ///
    /// # Returns
    ///
    ///  - Vector of [API Image Search](image/struct.APIImageSearch.html) results, wrapped in a
    ///  Future.
    ///
    /// # Examples
    ///
    /// ```rust
    /// # use bollard::Docker;
    ///
    /// use bollard::image::SearchImagesOptions;
    /// use std::default::Default;
    /// use std::collections::HashMap;
    ///
    /// let mut filters = HashMap::new();
    /// filters.insert("until", "10m");
    ///
    /// # let docker = Docker::connect_with_http_defaults().unwrap();
    /// let search_options = SearchImagesOptions {
    ///     term: "hello-world",
    ///     filters: filters,
    ///     ..Default::default()
    /// };
    ///
    /// docker.search_images(search_options);
    /// ```
    pub async fn search_images<T, K>(&self, options: T) -> Result<Vec<APIImageSearch>, Error>
    where
        T: SearchImagesQueryParams<K>,
        K: AsRef<str>,
    {
        let url = "/images/search";

        let req = self.build_request(
            url,
            Builder::new().method(Method::GET),
            Docker::transpose_option(Some(options.into_array())),
            Ok(Body::empty()),
        );

        self.process_into_value(req).await
    }

    /// ---
    ///
    /// # Remove Image
    ///
    /// Remove an image, along with any untagged parent images that were referenced by that image.
    ///
    /// # Arguments
    ///
    ///  - Image name as a string slice.
    ///  - An optional [Remove Image Options](image/struct.RemoveImageOptions.html) struct.
    ///
    /// # Returns
    ///
    ///  - Vector of [Remove Image Results](image/struct.RemoveImageResults.html), wrapped in a
    ///  Future.
    ///
    /// # Examples
    ///
    /// ```rust
    /// # use bollard::Docker;
    ///
    /// use bollard::image::RemoveImageOptions;
    /// use std::default::Default;
    ///
    /// # let docker = Docker::connect_with_http_defaults().unwrap();
    /// let remove_options = Some(RemoveImageOptions {
    ///     force: true,
    ///     ..Default::default()
    /// });
    ///
    /// docker.remove_image("hello-world", remove_options, None);
    /// ```
    pub async fn remove_image<T, K, V>(
        &self,
        image_name: &str,
        options: Option<T>,
        credentials: Option<DockerCredentials>,
    ) -> Result<Vec<RemoveImageResults>, Error>
    where
        T: RemoveImageQueryParams<K, V>,
        K: AsRef<str>,
        V: AsRef<str>,
    {
        let url = format!("/images/{}", image_name);

        match serde_json::to_string(&credentials.unwrap_or_else(|| DockerCredentials {
            ..Default::default()
        })) {
            Ok(ser_cred) => {
                let req = self.build_request(
                    &url,
                    Builder::new()
                        .method(Method::DELETE)
                        .header("X-Registry-Auth", base64::encode(&ser_cred)),
                    Docker::transpose_option(options.map(|o| o.into_array())),
                    Ok(Body::empty()),
                );
                self.process_into_value(req).await
            }
            Err(e) => Err(JsonSerializeError { err: e }.into()),
        }
    }

    /// ---
    ///
    /// # Tag Image
    ///
    /// Tag an image so that it becomes part of a repository.
    ///
    /// # Arguments
    ///
    ///  - Image name as a string slice.
    ///  - Optional [Tag Image Options](struct.TagImageOptions.html) struct.
    ///
    /// # Returns
    ///
    ///  - unit type `()`, wrapped in a Future.
    ///
    /// # Examples
    ///
    /// ```rust
    /// # use bollard::Docker;
    ///
    /// use bollard::image::TagImageOptions;
    /// use std::default::Default;
    ///
    /// # let docker = Docker::connect_with_http_defaults().unwrap();
    /// let tag_options = Some(TagImageOptions {
    ///     tag: "v1.0.1",
    ///     ..Default::default()
    /// });
    ///
    /// docker.tag_image("hello-world", tag_options);
    /// ```
    pub async fn tag_image<T, K, V>(
        &self,
        image_name: &str,
        options: Option<T>,
    ) -> Result<(), Error>
    where
        T: TagImageQueryParams<K, V>,
        K: AsRef<str>,
        V: AsRef<str>,
    {
        let url = format!("/images/{}/tag", image_name);

        let req = self.build_request(
            &url,
            Builder::new().method(Method::POST),
            Docker::transpose_option(options.map(|o| o.into_array())),
            Ok(Body::empty()),
        );

        self.process_into_unit(req).await
    }

    /// ---
    ///
    /// # Push Image
    ///
    /// Push an image to a registry.
    ///
    /// # Arguments
    ///
    ///  - Image name as a string slice.
    ///  - Optional [Push Image Options](struct.PushImageOptions.html) struct.
    ///  - Optional [Docker Credentials](auth/struct.DockerCredentials.html) struct.
    ///
    /// # Returns
    ///
    ///  - unit type `()`, wrapped in a Future.
    ///
    /// # Examples
    ///
    /// ```rust
    /// # use bollard::Docker;
    ///
    /// use bollard::auth::DockerCredentials;
    /// use bollard::image::PushImageOptions;
    ///
    /// use std::default::Default;
    ///
    /// # let docker = Docker::connect_with_http_defaults().unwrap();
    /// let push_options = Some(PushImageOptions {
    ///     tag: "v1.0.1",
    /// });
    ///
    /// let credentials = Some(DockerCredentials {
    ///     username: Some("Jack".to_string()),
    ///     password: Some("myverysecretpassword".to_string()),
    ///     ..Default::default()
    /// });
    ///
    /// docker.push_image("hello-world", push_options, credentials);
    /// ```
    pub async fn push_image<T, K, V>(
        &self,
        image_name: &str,
        options: Option<T>,
        credentials: Option<DockerCredentials>,
    ) -> Result<(), Error>
    where
        T: PushImageQueryParams<K, V>,
        K: AsRef<str>,
        V: AsRef<str>,
    {
        let url = format!("/images/{}/push", image_name);

        match serde_json::to_string(&credentials.unwrap_or_else(|| DockerCredentials {
            ..Default::default()
        })) {
            Ok(ser_cred) => {
                let req = self.build_request(
                    &url,
                    Builder::new()
                        .method(Method::POST)
                        .header(CONTENT_TYPE, "application/json")
                        .header("X-Registry-Auth", base64::encode(&ser_cred)),
                    Docker::transpose_option(options.map(|o| o.into_array())),
                    Ok(Body::empty()),
                );

                self.process_into_unit(req).await
            }
            Err(e) => Err(JsonSerializeError { err: e }.into()),
        }
    }

    /// ---
    ///
    /// # Commit Container
    ///
    /// Create a new image from a container.
    ///
    /// # Arguments
    ///
    ///  - [Commit Container Options](image/struct.CommitContainerOptions.html) struct.
    ///  - Container [Config](container/struct.Config.html) struct.
    ///
    /// # Returns
    ///
    ///  - [Commit Container Results](container/struct.CommitContainerResults.html), wrapped in a Future.
    ///
    /// # Examples
    ///
    /// ```rust
    /// # use bollard::Docker;
    /// # let docker = Docker::connect_with_http_defaults().unwrap();
    /// use bollard::image::CommitContainerOptions;
    /// use bollard::container::Config;
    ///
    /// use std::default::Default;
    ///
    /// let options = CommitContainerOptions{
    ///     container: "my-running-container",
    ///     pause: true,
    ///     ..Default::default()
    /// };
    ///
    /// let config = Config::<String> {
    ///     ..Default::default()
    /// };
    ///
    /// docker.commit_container(options, config);
    /// ```
    pub async fn commit_container<T, K, V, Z>(
        &self,
        options: T,
        config: Config<Z>,
    ) -> Result<CommitContainerResults, Error>
    where
        T: CommitContainerQueryParams<K, V>,
        K: AsRef<str>,
        V: AsRef<str>,
        Z: AsRef<str> + Eq + Hash + Serialize,
    {
        let url = "/commit";

        let req = self.build_request(
            url,
            Builder::new().method(Method::POST),
            options.into_array().map(|v| Some(v)),
            Docker::serialize_payload(Some(config)),
        );

        self.process_into_value(req).await
    }

    /// ---
    ///
    /// # Build Image
    ///
    /// Build an image from a tar archive with a `Dockerfile` in it.
    ///
    /// The `Dockerfile` specifies how the image is built from the tar archive. It is typically in
    /// the archive's root, but can be at a different path or have a different name by specifying
    /// the `dockerfile` parameter.
    ///
    /// # Arguments
    ///
    ///  - [Build Image Options](image/struct.BuildImageOptions.html) struct.
    ///  - Optional [Docker Credentials](auth/struct.DockerCredentials.html) struct.
    ///  - Tar archive compressed with one of the following algorithms: identity (no compression),
    ///    gzip, bzip2, xz. Optional [Hyper Body](https://hyper.rs/hyper/master/hyper/struct.Body.html).
    ///
    /// # Returns
    ///
    ///  - [Build Image Results](image/enum.BuildImageResults.html), wrapped in an asynchronous
    ///  Stream.
    ///
    /// # Examples
    ///
    /// ```rust,no_run
    /// # use bollard::Docker;
    /// # let docker = Docker::connect_with_http_defaults().unwrap();
    /// use bollard::image::BuildImageOptions;
    /// use bollard::container::Config;
    ///
    /// use std::default::Default;
    /// use std::fs::File;
    /// use std::io::Read;
    ///
    /// let options = BuildImageOptions{
    ///     dockerfile: "Dockerfile",
    ///     t: "my-image",
    ///     rm: true,
    ///     ..Default::default()
    /// };
    ///
    /// let mut file = File::open("tarball.tar.gz").unwrap();
    /// let mut contents = Vec::new();
    /// file.read_to_end(&mut contents).unwrap();
    ///
    /// docker.build_image(options, None, Some(contents.into()));
    /// ```
    pub fn build_image<T, K>(
        &self,
        options: T,
        credentials: Option<HashMap<String, DockerCredentials>>,
        tar: Option<Body>,
    ) -> impl Stream<Item = Result<BuildImageResults, Error>>
    where
        T: BuildImageQueryParams<K>,
        K: AsRef<str>,
    {
        let url = "/build";

        match serde_json::to_string(&credentials.unwrap_or_else(|| HashMap::new())) {
            Ok(ser_cred) => {
                let req = self.build_request(
                    &url,
                    Builder::new()
                        .method(Method::POST)
                        .header(CONTENT_TYPE, "application/x-tar")
                        .header("X-Registry-Config", base64::encode(&ser_cred)),
                    options.into_array().map(|v| Some(v)),
                    Ok(tar.unwrap_or_else(|| Body::empty())),
                );

                self.process_into_stream(req).boxed()
            }
            Err(e) => {
                stream::once(async move { Err(JsonSerializeError { err: e }.into()) }).boxed()
            }
        }
    }

    /// ---
    ///
    /// # Export Image
    ///
    /// Get a tarball containing all images and metadata for a repository.
    ///
    /// The root of the resulting tar file will contain the file "mainifest.json". If the export is
    /// of an image repository, rather than a signle image, there will also be a `repositories` file
    /// with a JSON description of the exported image repositories.
    /// Additionally, each layer of all exported images will have a sub directory in the archive
    /// containing the filesystem of the layer.
    ///
    /// See the [Docker API documentation](https://docs.docker.com/engine/api/v1.40/#operation/ImageCommit)
    /// for more information.
    /// # Arguments
    /// - The `image_name` string can refer to an individual image and tag (e.g. alpine:latest),
    ///   an individual image by I
    ///
    /// # Returns
    ///  - An uncompressed TAR archive
    pub fn export_image(&self, image_name: &str) -> impl Stream<Item = Result<Bytes, Error>> {
        let url = format!("/images/{}/get", image_name);
        let req = self.build_request::<_, String, String>(
            &url,
            Builder::new()
                .method(Method::GET)
                .header(CONTENT_TYPE, "application/json"),
            Ok(None::<ArrayVec<[(_, _); 0]>>),
            Ok(Body::empty()),
        );
        self.process_into_body(req)
    }
<<<<<<< HEAD

    /// ---
    ///
    /// # Import Image
    ///
    /// Load a set of images and tags into a repository.
    ///
    /// For details on the format, see the [export image
    /// endpoint](struct.Docker.html#method.export_image).
    ///
    /// # Arguments
    ///  - [Image Import Options](./image/struct.ImportImageOptions.html) struct.
    ///
    /// # Returns
    ///
    ///  - [Import Image Results](./image/enum.ImportImageResults.html), wrapped in an asynchronous
    ///  Stream.
    ///
    /// # Examples
    ///
    /// ```rust,no_run
    /// # use bollard::Docker;
    /// # let docker = Docker::connect_with_http_defaults().unwrap();
    /// use bollard::image::ImportImageOptions;
    /// use bollard::errors::Error;
    ///
    /// use std::default::Default;
    /// use tokio::fs::File;
    /// use tokio::io::AsyncWriteExt;
    /// use tokio_util::codec;
    /// use tokio::stream::StreamExt;
    ///
    /// let options = ImportImageOptions{
    ///     ..Default::default()
    /// };
    ///
    /// async move {
    ///     let mut file = File::open("tarball.tar.gz").await.unwrap();
    ///
    ///     let byte_stream = codec::FramedRead::new(file, codec::BytesCodec::new()).map(|r| {
    ///         let bytes = r.unwrap().freeze();
    ///         Ok::<_, Error>(bytes)
    ///     });

    ///     let body = hyper::Body::wrap_stream(byte_stream);

    ///     let mut stream = docker
    ///         .import_image(
    ///             ImportImageOptions {
    ///                 ..Default::default()
    ///             },
    ///             body,
    ///             None,
    ///         );
    ///
    ///     while let Some(response) = stream.next().await {
    ///         // ...
    ///     }
    /// };
    /// ```
    pub fn import_image<K, V, T>(
        &self,
        options: T,
        root_fs: Body,
        credentials: Option<HashMap<String, DockerCredentials>>,
    ) -> impl Stream<Item = Result<ImportImageResults, Error>>
    where
        T: ImportImageQueryParams<K, V>,
        K: AsRef<str>,
        V: AsRef<str>,
    {
        match serde_json::to_string(&credentials.unwrap_or_else(|| HashMap::new())) {
            Ok(ser_cred) => {
                let req = self.build_request(
                    "/images/load",
                    Builder::new()
                        .method(Method::POST)
                        .header(CONTENT_TYPE, "application/json")
                        .header("X-Registry-Config", base64::encode(&ser_cred)),
                    options.into_array().map(|v| Some(v)),
                    Ok(root_fs),
                );
                self.process_into_stream(req).boxed()
            }
            Err(e) => {
                stream::once(async move { Err(JsonSerializeError { err: e }.into()) }).boxed()
            }
        }
    }
=======
>>>>>>> d2cdeda4
}<|MERGE_RESOLUTION|>--- conflicted
+++ resolved
@@ -1650,7 +1650,6 @@
         );
         self.process_into_body(req)
     }
-<<<<<<< HEAD
 
     /// ---
     ///
@@ -1740,6 +1739,4 @@
             }
         }
     }
-=======
->>>>>>> d2cdeda4
 }